# Copyright Amazon.com, Inc. or its affiliates. All Rights Reserved.
# SPDX-License-Identifier: Apache-2.0

import logging
import abc  
import uuid
from dataclasses import dataclass
from tenacity import Retrying, stop_after_attempt, wait_random
from tenacity import RetryCallState
from typing import Callable, List, Dict, Any, Optional

from graphrag_toolkit.lexical_graph import TenantId

from llama_index.core.bridge.pydantic import BaseModel, Field

logger = logging.getLogger(__name__)

REDACTED = '**REDACTED**'
NUM_CHARS_IN_DEBUG_RESULTS = 256

def get_log_formatting(args):
    """
    Retrieves the log formatting configuration from the given arguments. If the
    'log_formatting' key is not present in the `args` dictionary, a default
    `RedactedGraphQueryLogFormatting` instance is used. Ensures the log formatting
    object is an instance of `GraphQueryLogFormatting`.

    Args:
        args (dict): A dictionary containing configuration parameters, including
            an optional 'log_formatting' key.

    Returns:
        GraphQueryLogFormatting: The log formatting object retrieved from the
        input dictionary, or the default `RedactedGraphQueryLogFormatting` if
        not provided.

    Raises:
        ValueError: If the value associated with the 'log_formatting' key in the
        input `args` dictionary is not an instance of `GraphQueryLogFormatting`.
    """
    log_formatting = args.pop('log_formatting', RedactedGraphQueryLogFormatting())
    if not isinstance(log_formatting, GraphQueryLogFormatting):
        raise ValueError('log_formatting must be of type GraphQueryLogFormatting')
    return log_formatting

@dataclass
class NodeId:
    """
    Represents an identifier node with key-value pair attributes.

    This class encapsulates a node identifier consisting of a key, value, and an
    optional flag to determine if the identifier is based on properties. It can
    be used to represent nodes with unique identifiers in various contexts.

    Attributes:
        key (str): The key associated with the node identifier.
        value (str): The value corresponding to the key for the node identifier.
        is_property_based (bool): Indicates whether the node is based on properties.
            Defaults to True.
    """
    key:str
    value:str
    is_property_based:bool = True

    def __str__(self):
        return self.value
    
def format_id(id_name:str):
    """
    Parses and formats the given ID string into a NodeId object.

    The function takes a string representing an ID and splits it by the delimiter '.'.
    If the string does not contain the delimiter, it assumes the ID is standalone and
    constructs a NodeId object where both the identifier and full ID are the same.
    If the string contains the delimiter, it uses the second part of the split string
    as the identifier and the entire string as the full ID.

    Args:
        id_name: A string representing a potentially delimited ID.

    Returns:
        NodeId: An instance of NodeId containing the formatted identifier and full ID.
    """
    parts = id_name.split('.')
    if len(parts) == 1:
        return NodeId(parts[0], parts[0])
    else:
        return NodeId(parts[1], id_name)

@dataclass
class GraphQueryLogEntryParameters:
    """
    Represents the parameters of a log entry for a graph query.

    This class is a container for details related to a graph query log entry,
    such as the reference identifier, the query string, and optional associated
    parameters or results. It is designed to provide structured access to these
    elements, making it easier to manage and manipulate data regarding graph
    queries.

    Attributes:
        query_ref (str): A reference identifier for the graph query.
        query (str): The graph query string.
        parameters (str): Parameters associated with the graph query.
        results (Optional[str]): Optional results of the graph query, if available.
    """
    query_ref:str
    query:str
    parameters:str
    results:Optional[str]=None

    def format_query_with_query_ref(self, q):
        """
        Formats the provided query by appending the query reference as a prefix.

        Args:
            q: The SQL query to be formatted.

        Returns:
            A formatted string containing the query reference prefixed to the
            original query.
        """
        return f'//query_ref: {self.query_ref}\n{q}'

class GraphQueryLogFormatting(BaseModel):
    """
    Abstract base class for formatting graph query log entries.

    This class provides a blueprint for implementing custom formats for
    logging graph query details. The purpose of this class is to ensure
    a consistent structure for logging information about graph queries,
    including the query reference, query string, associated parameters,
    and potential results.

    Attributes:
        None
    """
    @abc.abstractmethod
    def format_log_entry(self, query_ref:str, query:str, parameters:Dict[str,Any]={}, results:Optional[List[Any]]=None) -> GraphQueryLogEntryParameters:
        """
        Formats a log entry for a graph query execution.

        This method must be implemented by a subclass and is responsible for
        formatting the details of a graph query, including its reference, query
        string, parameters, and execution results, into a specific structure
        that conforms to `GraphQueryLogEntryParameters`. This allows for
        consistent logging of query execution metadata.

        Args:
            query_ref: The reference identifier for the executed query.
            query: The query string executed against the graph database.
            parameters: A dictionary of parameters used in the query. Defaults
                to an empty dictionary if no parameters are provided.
            results: An optional list of results returned by the query
                execution. Defaults to None if no results are returned.

        Returns:
            GraphQueryLogEntryParameters: The formatted log entry object
            containing details about the query execution.

        Raises:
            NotImplementedError: If this method is not implemented by the
            subclass.
        """
        raise NotImplementedError
    
class RedactedGraphQueryLogFormatting(GraphQueryLogFormatting):
    def format_log_entry(self, query_ref:str, query:str, parameters:Dict[str,Any]={}, results:Optional[List[Any]]=None) -> GraphQueryLogEntryParameters:
        """
        Formats and creates a new `GraphQueryLogEntryParameters` instance with
        the given query reference, query, parameters, and results, while redacting
        specified information.

        Args:
            query_ref (str): A reference identifier for the query.
            query (str): The query string to be logged.
            parameters (Dict[str, Any], optional): A dictionary of parameters used
                in the query. Defaults to an empty dictionary.
            results (Optional[List[Any]], optional): A list of results generated by
                the query. Defaults to None.

        Returns:
            GraphQueryLogEntryParameters: An instance containing the formatted and
            redacted log entry details.
        """
        lines = query.split('\n')
        redacted_query = '\n'.join(line for line in lines if line.startswith('//')) 
        return GraphQueryLogEntryParameters(query_ref=query_ref, query=redacted_query or REDACTED, parameters=REDACTED, results=REDACTED)
<<<<<<< HEAD
    
=======
        
>>>>>>> c80c3c4f
class NonRedactedGraphQueryLogFormatting(GraphQueryLogFormatting):
    def format_log_entry(self, query_ref:str, query:str, parameters:Dict[str,Any]={}, results:Optional[List[Any]]=None) -> GraphQueryLogEntryParameters:
        """
        Formats a log entry for a graph query execution, including the query reference,
        query string, parameters used, and the results. Truncates the results string if
        it exceeds a predefined character limit, appending a note of the truncated length.

        Args:
            query_ref: A string representing the unique reference or identifier for the query.
            query: A string representing the graph query executed.
            parameters: A dictionary containing key-value pairs representing query
                parameters. Defaults to an empty dictionary.
            results: An optional list containing the results of the query. Defaults to
                None.

        Returns:
            GraphQueryLogEntryParameters: A dataclass representing the formatted log entry
                with the provided query details and truncated results if applicable.
        """
        results_str = str(results)
        if len(results_str) > NUM_CHARS_IN_DEBUG_RESULTS:
            results_str = f'{results_str[:NUM_CHARS_IN_DEBUG_RESULTS]}... <{len(results_str) - NUM_CHARS_IN_DEBUG_RESULTS} more chars>'
        return GraphQueryLogEntryParameters(query_ref=query_ref, query=query, parameters=str(parameters), results=results_str)

def on_retry_query(
    logger:'logging.Logger',
    log_level:int,
    log_entry_parameters:GraphQueryLogEntryParameters,
    exc_info:bool=False    
) -> Callable[[RetryCallState], None]:
    """
    Creates a logging function to log retry attempts for a query.

    This function is intended to generate a reusable logger callback to be used
    with retry mechanisms like tenacity's RetryCallState. It logs the outcome
    and decision for retrying, based on the query execution results or exceptions.

    Args:
        logger (logging.Logger): The logger instance used to log the retry information.
        log_level (int): The logging level at which the retry attempt will be logged.
        log_entry_parameters (GraphQueryLogEntryParameters): The metadata that identifies
            the query, including query reference, parameters, and additional context.
        exc_info (bool, optional): Indicates whether exception information should be
            included in the logs if an exception is raised. Defaults to False.

    Returns:
        Callable[[RetryCallState], None]: A logging function that logs retry attempts
        using the provided logger parameters and retry state.
    """
    def log_it(retry_state: 'RetryCallState') -> None:
        """
        Logs information about a query being retried using the provided logger. This function is intended to be used
        in conjunction with a retry mechanism, logging relevant details about the retry attempt, such as the amount
        of time until the next retry, the outcome of the prior attempt, and additional query-related metadata.

        Args:
            logger: The logger instance used for writing the log message. It is expected to support the standard
                logging methods like `log(level, message, ...)`.
            log_level: The logging level used when invoking the logger to output the retry information.
            log_entry_parameters: An instance of `GraphQueryLogEntryParameters`, containing metadata about
                the query being retried, such as reference identifiers, the query itself, and its associated parameters.
            exc_info: A boolean indicating whether exception information should be included in the log entry if
                the query execution raised an exception. Defaults to `False`.

        Returns:
            A callable function that takes a `RetryCallState` object and logs the retry information.

        Raises:
            RuntimeError: If `retry_state.outcome` or `retry_state.next_action` attributes are not set before
                invoking the inner logging function.
        """
        local_exc_info: BaseException | bool | None

        if retry_state.outcome is None:
            raise RuntimeError('log_it() called before outcome was set')

        if retry_state.next_action is None:
            raise RuntimeError('log_it() called before next_action was set')

        if retry_state.outcome.failed:
            ex = retry_state.outcome.exception()
            verb, value = 'raised', f'{ex.__class__.__name__}: {ex}'

            if exc_info:
                local_exc_info = retry_state.outcome.exception()
            else:
                local_exc_info = False
        else:
            verb, value = 'returned', retry_state.outcome.result()
            local_exc_info = False  # exc_info does not apply when no exception

        logger.log(
            log_level,
            f'[{log_entry_parameters.query_ref}] Retrying query in {retry_state.next_action.sleep} seconds because it {verb} {value} [attempt: {retry_state.attempt_number}, query: {log_entry_parameters.query}, parameters: {log_entry_parameters.parameters}]',
            exc_info=local_exc_info
        )

    return log_it

def on_query_failed(
    logger:'logging.Logger',
    log_level:int,
    max_attempts:int,
    log_entry_parameters:GraphQueryLogEntryParameters,
) -> Callable[['RetryCallState'], None]:
    """
    Handles logging for query failure during retries.

    Logs information about a failed query attempt if the maximum number of retry
    attempts has been reached. If the query raises an exception, details about
    the exception are also logged. The log entry includes the query reference,
    query string, associated parameters, and the reason for the final failure.

    Args:
        logger (logging.Logger): Logger instance to use for logging failure
            information.
        log_level (int): Log level used for logging the failure message.
        max_attempts (int): Maximum number of retry attempts before failure is
            logged.
        log_entry_parameters (GraphQueryLogEntryParameters): Parameters used to
            construct the log entry, including query reference, query string,
            and related parameters.

    Returns:
        Callable[[RetryCallState], None]: A function to be called during each
            retry attempt to check if logging is necessary for query failure.
    """
    def log_it(retry_state: 'RetryCallState') -> None:
        """
        Handles logging of query retries and failures, specifically after reaching the
        maximum allowed attempts, along with the associated exception details and query
        parameters.

        Args:
            logger: The logger instance to use for logging query failure information.
            log_level: The logging level as an integer (e.g., logging.INFO, logging.ERROR).
            max_attempts: The maximum number of retry attempts before considering a query
                as failed.
            log_entry_parameters: A `GraphQueryLogEntryParameters` object containing details
                about the query, query reference, and associated parameters.

        Returns:
            Callable[['RetryCallState'], None]: A callable function that logs the details
            of a failed query, processing the given retry state for contextual information.
        """
        if retry_state.attempt_number == max_attempts:
            ex: BaseException | bool | None
            if retry_state.outcome.failed:
                ex = retry_state.outcome.exception()
                verb, value = 'raised', f'{ex.__class__.__name__}: {ex}'       
            logger.log(
                log_level,
                f'[{log_entry_parameters.query_ref}] Query failed after {retry_state.attempt_number} retries because it {verb} {value} [query: {log_entry_parameters.query}, parameters: {log_entry_parameters.parameters}]',
                exc_info=ex
            )
        
    return log_it

class GraphStore(BaseModel):
    """
    Manages the storage and execution of graph queries with configurable retry logic
    and logging functionality.

    Detailed description:
    This class provides methods to execute graph queries with retry mechanisms, log
    formatting features, and utilities for handling node IDs and property assignments.
    It is designed to interact with a graph database while ensuring resilience through
    retry attempts and structured error logging.

    Attributes:
        log_formatting (GraphQueryLogFormatting): Handles the formatting of log entries
            for executed queries.
        tenant_id (TenantId): Represents the unique identifier of the tenant.
    """
    log_formatting:GraphQueryLogFormatting = Field(default_factory=lambda: RedactedGraphQueryLogFormatting())
    tenant_id:TenantId = Field(default_factory=lambda: TenantId())

    def execute_query_with_retry(self, query:str, parameters:Dict[str, Any], max_attempts=3, max_wait=5, **kwargs):
        """
        Executes a database query with a retry mechanism, allowing multiple attempts with delays between them.

        This method provides a mechanism to execute a query on a database reliably, allowing retries in the event
        of transient failures or network issues. Each retry includes logging related to the attempt, along with a
        unique correlation ID for tracing purposes.

        Args:
            query:
                The SQL query string to be executed.
            parameters:
                A dictionary of query parameters to bind to the SQL query.
            max_attempts:
                The maximum number of retry attempts allowed, including the initial attempt. Default is 3.
            max_wait:
                The maximum wait time in seconds between retry attempts. The exact wait is randomized between 0
                and this value. Default is 5.
            **kwargs:
                Additional parameters that may include a pre-specified 'correlation_id'. Any such value will be
                included in the logging and supplemented with a unique suffix.

        """
        correlation_id = uuid.uuid4().hex[:5]
        if 'correlation_id' in kwargs:
            correlation_id = f'{kwargs["correlation_id"]}/{correlation_id}'
        kwargs['correlation_id'] = correlation_id

        log_entry_parameters = self.log_formatting.format_log_entry(f'{correlation_id}/*', query, parameters)

        attempt_number = 0
        for attempt in Retrying(
            stop=stop_after_attempt(max_attempts), 
            wait=wait_random(min=0, max=max_wait),
            before_sleep=on_retry_query(logger, logging.WARNING, log_entry_parameters), 
            after=on_query_failed(logger, logging.WARNING, max_attempts, log_entry_parameters),
            reraise=True
        ):
            with attempt:
                attempt_number += 1
                attempt.retry_state.attempt_number
                self.execute_query(query, parameters, **kwargs)

    def _logging_prefix(self, query_id:str, correlation_id:Optional[str]=None):
        """
        Generates a logging prefix by combining the query ID with an optional correlation ID.

        The method returns a string that concatenates the correlation ID and query ID, separated by
        a forward slash, if a correlation ID is provided. Otherwise, it only returns the query ID.

        Args:
            query_id: The unique identifier for the query.
            correlation_id: An optional unique identifier for correlating logs or transactions.

        Returns:
            str: The constructed logging prefix based on the available identifiers.
        """
        return f'{correlation_id}/{query_id}' if correlation_id else f'{query_id}'
    
    def node_id(self, id_name:str) -> NodeId:
        """
        Formats a given identifier name into a NodeId object.

        This method takes an identifier name, processes it, and returns a NodeId
        object. The output ensures the identifier is in the correct format
        for consistent usage within the application.

        Args:
            id_name (str): The identifier name to be formatted.

        Returns:
            NodeId: The formatted identifier.
        """
        return format_id(id_name)
    
    def property_assigment_fn(self, key:str, value:Any) -> Callable[[str], str]:
        """
        Assigns a value to a key and returns a callable that processes a string.

        This function is used to create a lambda function that captures the input
        parameters and processes an additional string based on the implementation of
        the returned function.

        Args:
            key: The key to which the value is assigned.
            value: The value to be assigned to the specified key.

        Returns:
            Callable[[str], str]: A callable that takes a string as input and returns
            a string after processing. The exact processing implemented in the
            returned callable depends on the specific implementation.
        """
        return lambda x: x
    
    @abc.abstractmethod
    def execute_query(self, cypher, parameters={}, correlation_id=None) -> Dict[str, Any]:
        """
        Executes a Cypher query on a connected database and returns the result as a dictionary.

        Args:
            cypher: The Cypher query string to be executed.
            parameters: Optional dictionary of parameters to be passed into the Cypher query.
            correlation_id: Optional identifier for correlating logs or tracing execution flows.

        Returns:
            A dictionary containing the results of the executed Cypher query.
        """
        raise NotImplementedError



    <|MERGE_RESOLUTION|>--- conflicted
+++ resolved
@@ -186,11 +186,7 @@
         lines = query.split('\n')
         redacted_query = '\n'.join(line for line in lines if line.startswith('//')) 
         return GraphQueryLogEntryParameters(query_ref=query_ref, query=redacted_query or REDACTED, parameters=REDACTED, results=REDACTED)
-<<<<<<< HEAD
-    
-=======
-        
->>>>>>> c80c3c4f
+
 class NonRedactedGraphQueryLogFormatting(GraphQueryLogFormatting):
     def format_log_entry(self, query_ref:str, query:str, parameters:Dict[str,Any]={}, results:Optional[List[Any]]=None) -> GraphQueryLogEntryParameters:
         """
