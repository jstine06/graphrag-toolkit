--- conflicted
+++ resolved
@@ -305,11 +305,8 @@
             indexing_config: Optional[IndexingConfigType] = None,
     ):
         from llama_index.core.utils import globals_helper
-<<<<<<< HEAD
-=======
         globals_helper.stopwords
->>>>>>> 8660615c
-        
+
         tenant_id = to_tenant_id(tenant_id)
 
         self.graph_store = MultiTenantGraphStore.wrap(GraphStoreFactory.for_graph_store(graph_store), tenant_id)
