--- conflicted
+++ resolved
@@ -66,7 +66,7 @@
     """
     def __init__(self,
                  enable_proposition_extraction: bool = True,
-                 preferred_entity_classifications: List[str] = [],
+                 preferred_entity_classifications: List[str] = DEFAULT_ENTITY_CLASSIFICATIONS,
                  infer_entity_classifications: Union[InferClassificationsConfig, bool] = False,
                  extract_propositions_prompt_template: Optional[str] = None,
                  extract_topics_prompt_template: Optional[str] = None,
@@ -367,15 +367,9 @@
         entity_classification_value_store = InMemoryScopedValueStore()
         entity_classification_provider = None
         topic_provider = None
-<<<<<<< HEAD
-        entity_classification_value_store = InMemoryScopedValueStore()
-
-=======
         
->>>>>>> c80c3c4f
         classification_label = 'EntityClassification'
         classification_scope = DEFAULT_SCOPE
-        
 
         if isinstance(self.graph_store, DummyGraphStore):
             entity_classification_provider = FixedScopedValueProvider(
@@ -389,14 +383,6 @@
                 }
             )
         else:
-<<<<<<< HEAD
-            if not config.extraction.infer_entity_classifications:
-                entity_classification_value_store.save_scoped_values(
-                    classification_label, 
-                    classification_scope, 
-                    config.extraction.preferred_entity_classifications
-                )
-=======
 
             entity_classification_value_store.save_scoped_values(
                 classification_label, 
@@ -404,7 +390,6 @@
                 config.extraction.preferred_entity_classifications
             )
 
->>>>>>> c80c3c4f
             entity_classification_provider = ScopedValueProvider(
                 label=classification_label,
                 scoped_value_store=entity_classification_value_store
@@ -423,18 +408,6 @@
                 infer_config = InferClassificationsConfig()
 
             pre_processors.append(InferClassifications(
-<<<<<<< HEAD
-                classification_label=classification_label,
-                classification_scope=classification_scope,
-                classification_store=entity_classification_value_store,
-                splitter=SentenceSplitter(chunk_size=256, chunk_overlap=20) if config.chunking else None,
-                default_classifications=config.extraction.preferred_entity_classifications,
-                num_samples=infer_config.num_samples,
-                num_iterations=infer_config.num_iterations,
-                merge_action=infer_config.on_existing_classifications,
-                prompt_template=infer_config.prompt_template
-            ))
-=======
                     classification_label=classification_label,
                     classification_scope=classification_scope,
                     classification_store=entity_classification_value_store,
@@ -447,7 +420,6 @@
                     prompt_template=infer_config.prompt_template
                 )
             )
->>>>>>> c80c3c4f
 
         topic_extractor = None
 
