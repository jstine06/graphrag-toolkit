--- conflicted
+++ resolved
@@ -129,11 +129,7 @@
    3. Classify each entity. A list of Preferred Entity Classifications is included below. Choose the most specific classification from this list in preference to creating a new classification.
    4. Ensure consistency in identifying entities:
       - Always use the most complete identifier for an entity (e.g., 'John Doe' instead of 'he' or 'John').
-<<<<<<< HEAD
-      - Avoid using determiners, such as 'A' or 'The', at the beginnibng of identifiers.
-=======
       - Avoid using articles, such as 'A', An' or 'The', at the beginning of identifiers.
->>>>>>> a2902267
       - Maintain entity consistency throughout the knowledge graph by resolving coreferences.
       - If an entity is referred to by different names or pronouns, always use the most complete identifier.
       - If the identifier is an acronym, and you recognize the acronym, use the entity's full name instead of the acronym. DO NOT put the acronym in parentheses after the full name. 
