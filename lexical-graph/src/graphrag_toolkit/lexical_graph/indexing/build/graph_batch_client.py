# Copyright Amazon.com, Inc. or its affiliates. All Rights Reserved.
# SPDX-License-Identifier: Apache-2.0

from typing import Dict, Any, List, Callable
from graphrag_toolkit.lexical_graph.storage.graph import GraphStore

class GraphBatchClient():
    """
    Handles batched operations with a graph store client.

    GraphBatchClient is designed for handling operations in batches to optimize performance
    when interacting with a GraphStore. It enables batching of writes and efficient processing
    of graph queries, with support for retrying queries.

    Attributes:
        graph_client (GraphStore): The underlying graph store client used for executing
            queries and node operations.
        batch_writes_enabled (bool): Flag indicating whether batch writes are enabled.
        batch_write_size (int): The maximum number of entries in a batch.
        batches (dict): A mapping of queries to their associated batched parameters.
        all_nodes (list): A collection of all nodes processed for yielding.
    """
    def __init__(self, graph_client:GraphStore, batch_writes_enabled:bool, batch_write_size:int):
        """
        Initializes an instance of the class that manages the graph client and facilitates
        batch processing of operations, such as writes. This class maintains a reference
        to a graph client, enables or disables batch writes, and configures batch write
        sizes. Additionally, it holds data structures for managing batched operations
        and tracking all nodes processed.

        Args:
            graph_client: The graph client instance used for interacting with the graph
                store.
            batch_writes_enabled: A boolean flag indicating whether batch writing is
                enabled or not.
            batch_write_size: The number of items to include in a single batch when
                performing batch operations.
        """
        self.graph_client = graph_client
        self.batch_writes_enabled = batch_writes_enabled
        self.batch_write_size = batch_write_size
        self.batches = {}
        self.all_nodes = []

    @property
    def tenant_id(self):
        """
        Getter method for retrieving the tenant ID associated with the graph client.

        The tenant ID identifies the tenant to which the current graph client is bound.

        Returns:
            str: The tenant ID of the associated graph client.
        """
        return self.graph_client.tenant_id

    def node_id(self, id_name:str):
        """
        Fetches the node ID by a given name using the graph client.

        This function utilizes the `graph_client` to retrieve the unique node ID
        associated with the provided name. It acts as a proxy to the `node_id()`
        method of the `graph_client`.

        Args:
            id_name (str): The name of the node for which the ID is requested.

        Returns:
            Any: The ID of the node as returned by the `graph_client`.
        """
        return self.graph_client.node_id(id_name)
    
    def property_assigment_fn(self, key:str, value:Any) -> Callable[[str], str]:
<<<<<<< HEAD
=======
        """
        Assigns a property to a specified key and returns a function to retrieve the property.

        Args:
            key (str): The key to which the property will be assigned.
            value (Any): The value of the property to be assigned.

        Returns:
            Callable[[str], str]: A function that takes a key and retrieves the assigned property
            value as a string.
        """
>>>>>>> 20af140b
        return self.graph_client.property_assigment_fn(key, value)
    
    def execute_query_with_retry(self, query:str, properties:Dict[str, Any], **kwargs):
        """
        Executes a query with retry logic. Supports batch processing of queries if
        batch writes are enabled. When batch writes are enabled, properties are grouped
        and stored in a batch for the given query. Otherwise, the query is executed
        immediately with the provided properties and additional arguments.

        Args:
            query: The query string to be executed against the database.
            properties: A dictionary containing parameters or other properties required
                for executing the query. Must include 'params' if batching is enabled.
            **kwargs: Arbitrary keyword arguments that may affect query execution.
        """
        if not self.batch_writes_enabled:
            self.graph_client.execute_query_with_retry(query, properties, **kwargs)
        else:
            if query not in self.batches:
                self.batches[query] = []
            self.batches[query].extend(properties['params'])

    def allow_yield(self, node):
        """
        Determines whether the given node should be processed immediately or added to a batch
        if batch writes are enabled.

        This function evaluates the system's current mode of handling nodes and either appends
        the node to a pending batch queue when batch writes are enabled or permits immediate
        processing. If batch writes are enabled, the `all_nodes` list is updated with the
        given node. The function determines and returns whether yielding the node is allowed.

        Args:
            node: The node to process, either by immediate evaluation or batching, depending
                on the `batch_writes_enabled` state.

        Returns:
            bool: False if the node is added to the batch queue (batch write mode is enabled),
            True otherwise, allowing the node to be processed immediately.
        """
        if self.batch_writes_enabled:
            self.all_nodes.append(node)
            return False
        else:
            return True
        
    def apply_batch_operations(self):
        """
        Executes batch operations by processing stored queries and parameters, deduplicating
        them, and executing the queries in chunks according to the defined batch size.

        Executes queries in retries to handle transient errors, ensuring robust and reliable
        execution. Returns the resulting nodes from the performed operations.

        Raises:
            Any exceptions raised during the execution of queries are managed internally
            and retried up to the specified maximum attempts.

        Returns:
            list: A list of all nodes resulting from the operations.
        """
        for query, parameters in self.batches.items():

            deduped_parameters = self._dedup(parameters)
            parameter_chunks = [
                deduped_parameters[x:x+self.batch_write_size] 
                for x in range(0, len(deduped_parameters), self.batch_write_size)
            ]

            for p in parameter_chunks:
                params = {
                    'params': p
                }
                self.graph_client.execute_query_with_retry(query, params, max_attempts=5, max_wait=7)

        return self.all_nodes
  
    def _dedup(self, parameters:List):
        """
        Removes duplicate entries from the input list based on case-insensitive string
        representation and maintains the last occurrence of each unique entry.

        Args:
            parameters (List): A list of elements which may contain duplicates.

        Returns:
            List: A list containing unique elements from the input, preserving the last
            occurrence order.
        """
        params_map = {}
        for p in parameters:
            params_map[str(p).lower()] = p
        return list(params_map.values())
    
    def __enter__(self):
        """
        Handles the setup operations for a context manager. This method is invoked
        automatically when the context manager is entered using the `with` statement,
        and it ensures that any necessary initialization logic for the context is
        executed.

        Returns:
            self: Returns the context manager instance to enable usage within the
            `with` statement.
        """
        return self

    def __exit__(self, exception_type, exception_value, exception_traceback):
        """
        Handles the exit of a context manager by suppressing exceptions or performing cleanup
        operations when the context is exited.

        Args:
            exception_type: The type of exception class that was raised, if any. If no
                exception was raised, this value will be None.
            exception_value: The value of the exception that was raised, if any. If no
                exception was raised, this value will be None.
            exception_traceback: The traceback object associated with the raised
                exception, if any. If no exception was raised, this value will be None.
        """
        pass

    <|MERGE_RESOLUTION|>--- conflicted
+++ resolved
@@ -71,8 +71,6 @@
         return self.graph_client.node_id(id_name)
     
     def property_assigment_fn(self, key:str, value:Any) -> Callable[[str], str]:
-<<<<<<< HEAD
-=======
         """
         Assigns a property to a specified key and returns a function to retrieve the property.
 
@@ -84,7 +82,6 @@
             Callable[[str], str]: A function that takes a key and retrieves the assigned property
             value as a string.
         """
->>>>>>> 20af140b
         return self.graph_client.property_assigment_fn(key, value)
     
     def execute_query_with_retry(self, query:str, properties:Dict[str, Any], **kwargs):
