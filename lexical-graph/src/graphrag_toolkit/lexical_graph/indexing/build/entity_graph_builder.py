--- conflicted
+++ resolved
@@ -79,14 +79,7 @@
                 'UNWIND $params AS params'
             ]
 
-<<<<<<< HEAD
-            if include_domain_labels:
-                statements.append(f'MERGE (subject:`__Entity__`:`{label_from(fact.subject.classification or DEFAULT_CLASSIFICATION)}`{{{graph_client.node_id("entityId")}: params.s_id}})')
-            else:
-                statements.append(f'MERGE (subject:`__Entity__`{{{graph_client.node_id("entityId")}: params.s_id}})')
-=======
             statements.append(f'MERGE (subject:`__Entity__`{{{graph_client.node_id("entityId")}: params.s_id}})')
->>>>>>> 4dbdc814
 
             statements.extend([
                 'ON CREATE SET subject.value = params.s, subject.search_str = params.s_search_str, subject.class = params.sc',
@@ -102,14 +95,7 @@
 
             if fact.object and fact.object.entityId != fact.subject.entityId:
 
-<<<<<<< HEAD
-                if include_domain_labels:
-                    statements.append(f'MERGE (object:`__Entity__`:`{label_from(fact.object.classification or DEFAULT_CLASSIFICATION)}`{{{graph_client.node_id("entityId")}: params.o_id}})')
-                else:
-                    statements.append(f'MERGE (object:`__Entity__`{{{graph_client.node_id("entityId")}: params.o_id}})')
-=======
                 statements.append(f'MERGE (object:`__Entity__`{{{graph_client.node_id("entityId")}: params.o_id}})')
->>>>>>> 4dbdc814
 
                 statements.extend([
                     'ON CREATE SET object.value = params.o, object.search_str = params.o_search_str, object.class = params.oc',
@@ -125,10 +111,7 @@
 
             elif fact.complement and fact.complement.entityId != fact.subject.entityId:
 
-                if include_domain_labels:
-                    statements.append(f'MERGE (object:`__Entity__`:`{label_from(fact.complement.classification or DEFAULT_CLASSIFICATION)}`{{{graph_client.node_id("entityId")}: params.o_id}})')
-                else:
-                    statements.append(f'MERGE (object:`__Entity__`{{{graph_client.node_id("entityId")}: params.o_id}})')
+                statements.append(f'MERGE (object:`__Entity__`{{{graph_client.node_id("entityId")}: params.o_id}})')
 
                 statements.extend([
                     'ON CREATE SET object.value = params.o, object.search_str = params.o_search_str, object.class = params.oc',
@@ -164,5 +147,13 @@
                     query_o = f"MERGE ({o_var}:`__Entity__`{{{graph_client.node_id('entityId')}: '{o_id}'}}) SET {o_var} :`{o_label}` {o_comment}"  
                     graph_client.execute_query_with_retry(query_o, {}, max_attempts=5, max_wait=7)
 
+                if fact.complement and fact.complement.entityId != fact.subject.entityId:
+
+                    c_var = new_query_var()
+                    c_id = fact.complement.entityId
+                    c_label = label_from(fact.complement.classification or DEFAULT_CLASSIFICATION)
+                    c_comment = f'// awsqid:{c_id}-{c_label}'
+                    query_c= f"MERGE ({c_var}:`__Entity__`{{{graph_client.node_id('entityId')}: '{c_id}'}}) SET {c_var} :`{c_label}` {c_comment}"  
+                    graph_client.execute_query_with_retry(query_c, {}, max_attempts=5, max_wait=7)
         else:
             logger.warning(f'fact_id missing from fact node [node_id: {node.node_id}]')