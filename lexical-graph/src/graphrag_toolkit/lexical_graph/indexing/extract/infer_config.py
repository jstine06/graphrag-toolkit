--- conflicted
+++ resolved
@@ -42,16 +42,12 @@
             Defaults to 15.
         on_existing_classifications (Optional[OnExistingClassifications]): Strategy
             to apply when handling pre-existing classifications. Defaults to
-            OnExistingClassifications.REPLACE_EXISTING.
+            OnExistingClassifications.MERGE_EXISTING.
         prompt_template (Optional[str]): Custom template text for classification
             prompts, if applicable. Defaults to None.
     """
     num_samples:Optional[int]=5
     num_iterations:Optional[int]=1
-<<<<<<< HEAD
-    on_existing_classifications:Optional[OnExistingClassifications]=OnExistingClassifications.REPLACE_EXISTING
-=======
     num_classifications:Optional[int]=15
     on_existing_classifications:Optional[OnExistingClassifications]=OnExistingClassifications.MERGE_EXISTING
->>>>>>> c80c3c4f
     prompt_template:Optional[str]=None