--- conflicted
+++ resolved
@@ -28,37 +28,6 @@
         self.vector_store = vector_store
         self.vector_type = 'topic' if not isinstance(vector_store.get_index('topic'), DummyVectorIndex) else 'chunk'
         
-<<<<<<< HEAD
-    def _get_chunk_ids(self, values:List[str]) -> List[str]:
-        
-        query_bundle =  QueryBundle(query_str=', '.join(values))
-        vss_results = self.vector_store.get_index('chunk').top_k(query_bundle, 3, filter_config=self.filter_config)
-
-        chunk_ids = [result['chunk']['chunkId'] for result in vss_results]
-
-        logger.debug(f'chunk_ids: {chunk_ids}')
-
-        return chunk_ids
-
-    def _get_entities_for_chunks(self, chunk_ids:List[str]) -> List[ScoredEntity]:
-
-        cypher = f"""
-        // get entities for chunk ids
-        MATCH (c:`__Chunk__`)
-            <-[:`__MENTIONED_IN__`]-()
-            <-[:`__BELONGS_TO__`]-()
-            <-[:`__SUPPORTS__`]-()
-            <-[:`__SUBJECT__`|`__OBJECT__`]-(entity)
-        WHERE {self.graph_store.node_id("c.chunkId")} in $chunkIds
-        WITH DISTINCT entity
-        MATCH (entity)-[r:`__SUBJECT__`|`__OBJECT__`]->()
-        WITH entity, count(r) AS score ORDER BY score DESC LIMIT $limit
-        RETURN {{
-            {node_result('entity', self.graph_store.node_id('entity.entityId'), properties=['value', 'class'])},
-            score: score
-        }} AS result
-        """
-=======
     def _get_node_ids(self, keywords:List[str]) -> List[str]:
 
         index_name = self.vector_type
@@ -69,7 +38,7 @@
 
         node_ids = [result[index_name][id_name] for result in vss_results]
 
-        logger.debug(f'node_ids: [{self.vector_type}] {node_ids}')
+        logger.debug(f'node_ids: [index: {self.vector_type}, ids: {node_ids}]')
 
         return node_ids
 
@@ -103,7 +72,6 @@
                 score: score
             }} AS result
             """
->>>>>>> bc4dc563
 
         parameters = {
             'nodeIds': node_ids,
@@ -173,9 +141,9 @@
         reranked_entity_names = score_values(entity_names, keywords, 3)
 
         return reranked_entity_names
-    
+
     def _get_reranked_entity_names(self, entities:List[ScoredEntity], keywords:List[str]) -> Dict[str, float]:
-        
+ 
         if self.args.reranker == 'model':
             return self._get_reranked_entity_names_model(entities, keywords) 
         else:
@@ -183,44 +151,19 @@
         
     def _get_entities_by_keyword_match(self, keywords:List[str], query_bundle:QueryBundle) -> List[ScoredEntity]:
         initial_entity_provider = EntityProvider(self.graph_store, self.args, self.filter_config)
-<<<<<<< HEAD
         return initial_entity_provider.get_entities(keywords, query_bundle)
     
     def _get_entities_for_value(self, keyword:str) -> List[ScoredEntity]:
-        chunk_ids = self._get_chunk_ids([keyword])
-        chunk_entities = self._get_entities_for_chunks(chunk_ids)
+        
+        node_ids = self._get_node_ids([keyword])
+        entities = self._get_entities_for_nodes(node_ids)
 
-        logger.debug(f'chunk entities: [keyword: {keyword}, chunk_ids: {chunk_ids}, entities: {chunk_entities}]')
+        logger.debug(f'entities: [source: {self.vector_type}, keyword: {keyword}, chunk_ids: {node_ids}, entities: {entities}]')
 
-        reranked_entity_names = self._get_reranked_entity_names(chunk_entities, [keyword])
-        return self._get_reranked_entities(chunk_entities, reranked_entity_names)
-
+        reranked_entity_names = self._get_reranked_entity_names(entities, [keyword])
+        return self._get_reranked_entities(entities, reranked_entity_names)
                         
     def _get_entities(self, keywords:List[str], query_bundle:QueryBundle) -> List[ScoredEntity]:
-=======
-        initial_entities = initial_entity_provider.get_entities(keywords)
-
-        num_other_entities = max(self.args.ec_num_entities - len(initial_entities), 0)
-
-        reranked_entities = []
-        other_entities = []
-
-        if num_other_entities > 0:
-        
-            node_ids = self._get_node_ids(keywords)
-            other_entities = self._get_entities_for_nodes(node_ids)
-
-        logger.debug(f'initial_entities: {initial_entities}')
-        logger.debug(f'other_entities: {other_entities}')
-
-        reranked_entity_names = {}
-        all_entities = initial_entities + other_entities
-        
-        if self.args.reranker == 'model':
-            reranked_entity_names = self._get_reranked_entity_names_model(all_entities, keywords) 
-        else:
-            reranked_entity_names = self._get_reranked_entity_names_tfidf(all_entities, keywords)
->>>>>>> bc4dc563
 
         all_entities_map = {}
 
