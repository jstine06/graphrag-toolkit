--- conflicted
+++ resolved
@@ -50,12 +50,9 @@
         self.graph_store = graph_store
         self.vector_store = vector_store
         self.filter_config = filter_config
-<<<<<<< HEAD
-        self.vector_type = 'topic' if not isinstance(vector_store.get_index('topic'), DummyVectorIndex) else 'chunk'
-=======
+
         self.index_name = 'topic' if not isinstance(vector_store.get_index('topic'), DummyVectorIndex) else 'chunk'
->>>>>>> 7f62e6c9
-       
+
         self.llm = llm if llm and isinstance(llm, LLMCache) else LLMCache(
             llm=llm or GraphRAGConfig.extraction_llm,
             enable_cache=GraphRAGConfig.enable_cache
@@ -63,11 +60,7 @@
 
     def _get_node_ids(self, query_bundle:QueryBundle) -> List[str]:
 
-<<<<<<< HEAD
-        index_name = self.vector_type
-=======
         index_name = self.index_name
->>>>>>> 7f62e6c9
         id_name = f'{index_name}Id'
 
         vss_results = get_diverse_vss_elements(index_name, query_bundle, self.vector_store, 5, 3, self.filter_config)
@@ -124,12 +117,7 @@
 
             results = self.graph_store.execute_query(cypher, parameters)
 
-<<<<<<< HEAD
-            return '. '.join(format_statement(r) for r in results)
-=======
             return '\n'.join(format_statement(r) for r in results)
->>>>>>> 7f62e6c9
-
         
         with concurrent.futures.ThreadPoolExecutor(max_workers=self.args.num_workers) as executor:
 
@@ -148,11 +136,7 @@
     
     def _get_content(self, node_ids:List[str]) -> List[str]:
 
-<<<<<<< HEAD
-        if self.vector_type == 'topic':
-=======
         if self.index_name == 'topic':
->>>>>>> 7f62e6c9
             return self._get_topic_content(node_ids)
         else:
             return self._get_chunk_content(node_ids)
