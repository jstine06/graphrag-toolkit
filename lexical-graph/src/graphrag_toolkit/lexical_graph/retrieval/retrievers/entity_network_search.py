# Copyright Amazon.com, Inc. or its affiliates. All Rights Reserved.
# SPDX-License-Identifier: Apache-2.0

import logging
import time
import concurrent.futures
from typing import List, Optional, Type

from graphrag_toolkit.lexical_graph.metadata import FilterConfig
from graphrag_toolkit.lexical_graph.retrieval.model import SearchResultCollection
from graphrag_toolkit.lexical_graph.storage.graph import GraphStore
from graphrag_toolkit.lexical_graph.storage.vector.vector_store import VectorStore
from graphrag_toolkit.lexical_graph.storage.vector.dummy_vector_index import DummyVectorIndex
from graphrag_toolkit.lexical_graph.retrieval.processors import ProcessorBase, ProcessorArgs
from graphrag_toolkit.lexical_graph.retrieval.retrievers.traversal_based_base_retriever import TraversalBasedBaseRetriever

from llama_index.core.schema import QueryBundle

logger = logging.getLogger(__name__)

class EntityNetworkSearch(TraversalBasedBaseRetriever):
   
    def __init__(self,
                 graph_store:GraphStore,
                 vector_store:VectorStore,
                 processor_args:Optional[ProcessorArgs]=None,
                 processors:Optional[List[Type[ProcessorBase]]]=None,
                 filter_config:Optional[FilterConfig]=None,
                 **kwargs):
        """
        Initializes the class instance with the provided parameters and ensures that
        the base class is properly initialized as well. This constructor prepares the
        object with necessary configurations and data stores for its intended purpose.

        Args:
            graph_store: The GraphStore instance responsible for managing graph-
                based data and interactions.
            vector_store: The VectorStore instance used for handling vector-based
                storage and similarity operations.
            processor_args: Optional. A ProcessorArgs instance containing additional
                arguments for configuring processors, if provided.
            processors: Optional. A list of ProcessorBase class types for defining
                the processing pipeline, if applicable.
            filter_config: Optional. A FilterConfig instance used for applying
                filtering rules, if specified.
            **kwargs: Extra keyword arguments passed to the superclass for extended
                configurability.
        """

        self.vector_type = 'topic' if not isinstance(vector_store.get_index('topic'), DummyVectorIndex) else 'chunk'

        super().__init__(
            graph_store=graph_store, 
            vector_store=vector_store,
            processor_args=processor_args,
            processors=processors,
            filter_config=filter_config,
            **kwargs
        )

    def _graph_search(self, node_id):

        if self.vector_type == 'topic':
            cypher = f'''// topic-based entity network search                                  
            MATCH (l)-[:`__BELONGS_TO__`]->(t:`__Topic__`)
            WHERE {self.graph_store.node_id("t.topicId")} = $nodeId
            RETURN DISTINCT {self.graph_store.node_id("l.statementId")} AS l LIMIT $statementLimit
            '''
        else:
            cypher = f'''// chunk-based entity network search                                  
            MATCH (l)-[:`__BELONGS_TO__`]->()-[:`__MENTIONED_IN__`]->(c:`__Chunk__`)
            WHERE {self.graph_store.node_id("c.chunkId")} = $nodeId
            RETURN DISTINCT {self.graph_store.node_id("l.statementId")} AS l LIMIT $statementLimit
            '''

        properties = {
            'nodeId': node_id,
            'statementLimit': self.args.intermediate_limit
        }

        results = self.graph_store.execute_query(cypher, properties)
        statement_ids = [r['l'] for r in results]

        return self.get_statements_by_topic_and_source(statement_ids)

    def _get_entity_context_strings(self) -> List[str]:

        context_strs = [
            ', '.join([entity.entity.value.lower() for entity in entity_context])
            for entity_context in self.entity_contexts
        ]
    
        logger.debug(f'context_strs: {context_strs}')

        return context_strs
    
    def _get_node_ids(self, query_bundle: QueryBundle) -> List[str]:

        index_name = self.vector_type
        id_name = f'{index_name}Id'

        top_k_results = self.vector_store.get_index(index_name).top_k(query_bundle)
        node_ids = [result[index_name][id_name] for result in top_k_results]
        
        return node_ids

    def get_start_node_ids(self, query_bundle: QueryBundle) -> List[str]:

        start = time.time()
            
<<<<<<< HEAD
        all_chunks_ids = []
=======
        all_start_node_ids = self._get_node_ids(query_bundle)
>>>>>>> 8660615c
        
        entity_context_strs = self._get_entity_context_strings()

        for entity_context_str in entity_context_strs:
            all_start_node_ids.extend(self._get_node_ids(QueryBundle(query_str=entity_context_str)))

        start_node_ids = list(set(all_start_node_ids))

        end = time.time()
        duration_ms = (end-start) * 1000

        logger.debug(f'start_node_ids: [{self.vector_type}] {start_node_ids} ({duration_ms:.2f}ms)')
        
        return start_node_ids

    def do_graph_search(self, query_bundle:QueryBundle, start_node_ids:List[str]) -> SearchResultCollection:
        
        logger.debug(f'Running {self.vector_type}-based entity-network search...')

        start = time.time()
        
        search_results = []
        
        with concurrent.futures.ThreadPoolExecutor(max_workers=self.args.num_workers) as executor:

            futures = [
                executor.submit(self._graph_search, node_id)
                for node_id in start_node_ids
            ]
            
            executor.shutdown()

            for future in futures:
                for result in future.result():
                    search_results.append(result)

        end = time.time()
        duration_ms = (end-start) * 1000

        logger.debug(f'Retrieved {len(search_results)} search results for {len(start_node_ids)} {self.vector_type}s ({duration_ms:.2f}ms)')
                    
        search_results_collection = self._to_search_results_collection(search_results) 

        retriever_name = type(self).__name__
        if retriever_name in self.args.debug_results and logger.isEnabledFor(logging.DEBUG):
            logger.debug(f'''Entity-network results: {search_results_collection.model_dump_json(
                    indent=2, 
                    exclude_unset=True, 
                    exclude_defaults=True, 
                    exclude_none=True, 
                    warnings=False)
                }''')
                   
        
        return search_results_collection<|MERGE_RESOLUTION|>--- conflicted
+++ resolved
@@ -108,11 +108,7 @@
 
         start = time.time()
             
-<<<<<<< HEAD
-        all_chunks_ids = []
-=======
         all_start_node_ids = self._get_node_ids(query_bundle)
->>>>>>> 8660615c
         
         entity_context_strs = self._get_entity_context_strings()
 
