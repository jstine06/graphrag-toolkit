--- conflicted
+++ resolved
@@ -87,12 +87,8 @@
             List[str]: A list of statement IDs that are neighbors to the given statement ID.
         """
         cypher = f"""
-<<<<<<< HEAD
-        MATCH (e:`__Entity__`)-[:`__SUBJECT__`|`__OBJECT__`]->()-[:`__SUPPORTS__`]->(s)
-=======
         // get statement neighbours (semantic beam search)
         MATCH (e)-[:`__SUBJECT__`|`__OBJECT__`]->()-[:`__SUPPORTS__`]->(s:`__Statement__`)
->>>>>>> 5abe8036
         WHERE {self.graph_store.node_id('s.statementId')} = $statementId
         WITH s, COLLECT(DISTINCT e) AS entities
         UNWIND entities AS entity
