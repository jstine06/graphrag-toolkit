--- conflicted
+++ resolved
@@ -145,12 +145,8 @@
 
         """
         cypher = f"""
-<<<<<<< HEAD
-        MATCH (e:`__Entity__`)-[:`__SUBJECT__`|`__OBJECT__`]->()-[:`__SUPPORTS__`]->(s)
-=======
         // get statement neighbours (rerank beam search)
         MATCH (e)-[:`__SUBJECT__`|`__OBJECT__`]->()-[:`__SUPPORTS__`]->(s:`__Statement__`)
->>>>>>> 5abe8036
         WHERE {self.graph_store.node_id('s.statementId')} = $statementId
         WITH s, COLLECT(DISTINCT e) AS entities
         UNWIND entities AS entity
