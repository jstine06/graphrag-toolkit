--- conflicted
+++ resolved
@@ -7,9 +7,6 @@
 from llama_index.core.schema import QueryBundle
 
 class TruncateStatements(ProcessorBase):
-<<<<<<< HEAD
-    def __init__(self, args:ProcessorArgs, filter_config:FilterConfig):
-=======
     """
     TruncateStatements is a processor for truncating the number of statements in topics
     contained within search results.
@@ -39,7 +36,6 @@
                 applied in the specific processing context. It determines
                 filtering mechanisms and criteria.
         """
->>>>>>> 20af140b
         super().__init__(args, filter_config)
 
     def _process_results(self, search_results:SearchResultCollection, query:QueryBundle) -> SearchResultCollection:
