--- conflicted
+++ resolved
@@ -8,9 +8,6 @@
 from llama_index.core.schema import QueryBundle
 
 class ZeroScores(ProcessorBase):
-<<<<<<< HEAD
-    def __init__(self, args:ProcessorArgs, filter_config:FilterConfig):
-=======
     """Processes and zeroes out the scores of search results and topics.
 
     This class is responsible for setting all scores in a given search result
@@ -37,7 +34,6 @@
                 mechanisms during processing. This object contains the criteria
                 and settings used for data filtering.
         """
->>>>>>> 20af140b
         super().__init__(args, filter_config)
 
     def _process_results(self, search_results:SearchResultCollection, query:QueryBundle) -> SearchResultCollection:
